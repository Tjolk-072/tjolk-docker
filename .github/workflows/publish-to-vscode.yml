--- conflicted
+++ resolved
@@ -32,13 +32,7 @@
               run: npm install
 
             - name: Build extension
-<<<<<<< HEAD
               run: npm run package
-=======
-              run: |
-                  npm run build
-                  ls -lR
->>>>>>> 97de15ca
 
             - name: Install vcse
               run: npm install -g @vscode/vsce
